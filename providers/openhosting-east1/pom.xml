--- conflicted
+++ resolved
@@ -36,12 +36,9 @@
     <properties>
         <test.openhosting-east1.endpoint>https://api.east1.openhosting.com</test.openhosting-east1.endpoint>
         <test.openhosting-east1.api-version>2.0</test.openhosting-east1.api-version>
-        <test.openhosting-east1.build-version />
+        <test.openhosting-east1.build-version></test.openhosting-east1.build-version>
         <test.openhosting-east1.identity>FIXME_IDENTITY</test.openhosting-east1.identity>
         <test.openhosting-east1.credential>FIXME_CREDENTIAL</test.openhosting-east1.credential>
-<<<<<<< HEAD
-        <test.openhosting-east1.image-id />
-=======
         <test.openhosting-east1.image-id></test.openhosting-east1.image-id>
 
         <jclouds.osgi.export>org.jclouds.openhosting*;version="${project.version}"</jclouds.osgi.export>
@@ -51,7 +48,6 @@
           org.jclouds*;version="${project.version}",
           *
         </jclouds.osgi.import>
->>>>>>> 6bd8f154
     </properties>
 
     <dependencies>
