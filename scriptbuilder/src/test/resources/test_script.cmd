<<<<<<< HEAD
@echo off
set PATH=
set JAVA_HOME=
set PATH=
set RUNTIME=
GOTO FUNCTION_END
:abort
   echo aborting: %EXCEPTION%
   exit /b 1
:default
   set RUNTIME=Moo
   exit /b 0
:FUNCTION_END
set PATH=c:\windows\;C:\windows\system32;c:\windows\system32\wbem
if not "%1" == "start" if not "%1" == "stop" if not "%1" == "status" (
   set EXCEPTION=bad argument: %1 not in start stop status
   goto abort
)
goto CASE_%1
:CASE_start
   call :default
   if errorlevel 1 goto abort
   echo start %RUNTIME%
   GOTO END_SWITCH
:CASE_stop
   call :default
   if errorlevel 1 goto abort
   echo stop %RUNTIME%
   GOTO END_SWITCH
:CASE_status
   del %TEMP%\%USERNAME%\scripttest\temp.txt 2>NUL
   echo hello world>>%TEMP%\%USERNAME%\scripttest\temp.txt
   echo the following should be []: [%RUNTIME%]
   GOTO END_SWITCH
:END_SWITCH
exit /b 0
=======
@echo off
set PATH=
set JAVA_HOME=
set PATH=
set RUNTIME=
GOTO FUNCTION_END
:abort
   echo aborting: %EXCEPTION%
   exit /b 1
:default
   set RUNTIME=Moo
   exit /b 0
:FUNCTION_END
set PATH=c:\windows\;C:\windows\system32;c:\windows\system32\wbem
if not "%1" == "start" if not "%1" == "stop" if not "%1" == "status" (
   set EXCEPTION=bad argument: %1 not in start stop status
   goto abort
)
goto CASE_%1
:CASE_start
   call :default
   if errorlevel 1 goto abort
   echo start %RUNTIME%
   GOTO END_SWITCH
:CASE_stop
   call :default
   if errorlevel 1 goto abort
   echo stop %RUNTIME%
   GOTO END_SWITCH
:CASE_status
   echo hello world>>%TEMP%\%USERNAME%\scripttest\temp.txt
   echo the following should be []: [%RUNTIME%]
   GOTO END_SWITCH
:END_SWITCH
exit /b 0
>>>>>>> 47697d6f
<|MERGE_RESOLUTION|>--- conflicted
+++ resolved
@@ -1,41 +1,3 @@
-<<<<<<< HEAD
-@echo off
-set PATH=
-set JAVA_HOME=
-set PATH=
-set RUNTIME=
-GOTO FUNCTION_END
-:abort
-   echo aborting: %EXCEPTION%
-   exit /b 1
-:default
-   set RUNTIME=Moo
-   exit /b 0
-:FUNCTION_END
-set PATH=c:\windows\;C:\windows\system32;c:\windows\system32\wbem
-if not "%1" == "start" if not "%1" == "stop" if not "%1" == "status" (
-   set EXCEPTION=bad argument: %1 not in start stop status
-   goto abort
-)
-goto CASE_%1
-:CASE_start
-   call :default
-   if errorlevel 1 goto abort
-   echo start %RUNTIME%
-   GOTO END_SWITCH
-:CASE_stop
-   call :default
-   if errorlevel 1 goto abort
-   echo stop %RUNTIME%
-   GOTO END_SWITCH
-:CASE_status
-   del %TEMP%\%USERNAME%\scripttest\temp.txt 2>NUL
-   echo hello world>>%TEMP%\%USERNAME%\scripttest\temp.txt
-   echo the following should be []: [%RUNTIME%]
-   GOTO END_SWITCH
-:END_SWITCH
-exit /b 0
-=======
 @echo off
 set PATH=
 set JAVA_HOME=
@@ -70,5 +32,4 @@
    echo the following should be []: [%RUNTIME%]
    GOTO END_SWITCH
 :END_SWITCH
-exit /b 0
->>>>>>> 47697d6f
+exit /b 0